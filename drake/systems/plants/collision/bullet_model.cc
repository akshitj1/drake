#include "drake/systems/plants/collision/bullet_model.h"

#include <iostream>

#include "BulletCollision/NarrowPhaseCollision/btRaycastCallback.h"
#include "drake/systems/plants/collision/DrakeCollision.h"


#include <iostream>
#define PRINT_VAR(x) std::cout <<  #x ": " << x << std::endl;


using Eigen::Isometry3d;
using Eigen::Matrix3Xd;
using Eigen::MatrixXd;
using Eigen::Vector3d;
using Eigen::VectorXd;
using Eigen::Vector3i;
using Eigen::Matrix3Xi;

namespace DrakeCollision {

static const int kPerturbationIterations = 8;
static const int kMinimumPointsPerturbationThreshold = 8;

struct BinaryContactResultCallback
    : public btCollisionWorld::ContactResultCallback {
 public:
  BinaryContactResultCallback() { in_collision = false; }

  bool isInCollision() { return in_collision; }

  virtual btScalar addSingleResult(btManifoldPoint& cp,
                                   const btCollisionObjectWrapper* colObj0Wrap,
                                   int partId0, int index0,
                                   const btCollisionObjectWrapper* colObj1Wrap,
                                   int partId1, int index1) {
    in_collision = true;
    return 0;
  }

 private:
  bool in_collision;
};

bool OverlapFilterCallback::needBroadphaseCollision(
    btBroadphaseProxy* proxy0, btBroadphaseProxy* proxy1) const {
  bool collides =
      (proxy0->m_collisionFilterGroup & proxy1->m_collisionFilterMask) != 0;
  collides = collides &&
             (proxy1->m_collisionFilterGroup & proxy0->m_collisionFilterMask);

  // add some additional logic here that modified 'collides'
  if (collides) {
    btCollisionObject* bt_collision_object0 =
        reinterpret_cast<btCollisionObject*>(proxy0->m_clientObject);
    btCollisionObject* bt_collision_object1 =
        reinterpret_cast<btCollisionObject*>(proxy1->m_clientObject);
    if ((bt_collision_object0->getUserPointer() != NULL) &&
        (bt_collision_object1->getUserPointer() != NULL)) {
      auto element0 =
          static_cast<Element*>(bt_collision_object0->getUserPointer());
      auto element1 =
          static_cast<Element*>(bt_collision_object1->getUserPointer());
      collides = collides && element0->CollidesWith(element1);
    }
  }
  return collides;
}

BulletCollisionWorldWrapper::BulletCollisionWorldWrapper()
    : bt_collision_configuration(),
      bt_collision_broadphase(),
      filter_callback() {
  bt_collision_configuration.setConvexConvexMultipointIterations(0, 0);
  bt_collision_configuration.setPlaneConvexMultipointIterations(0, 0);
  bt_collision_dispatcher = std::unique_ptr<btCollisionDispatcher>(
      new btCollisionDispatcher(&bt_collision_configuration));
  bt_collision_world = std::unique_ptr<btCollisionWorld>(new btCollisionWorld(
      bt_collision_dispatcher.get(), &bt_collision_broadphase,
      &bt_collision_configuration));

  bt_collision_world->getPairCache()->setOverlapFilterCallback(
      &filter_callback);
}

std::unique_ptr<btCollisionShape> BulletModel::newBulletBoxShape(
    const DrakeShapes::Box& geometry, bool use_margins) {
  std::unique_ptr<btCollisionShape> bt_shape(new btConvexHullShape());
  btBoxShape bt_box(btVector3(geometry.size(0) / 2, geometry.size(1) / 2,
                              geometry.size(2) / 2));
  /* Strange things happen to the collision-normals when we use the
   * convex interface to the btBoxShape. Instead, we'll explicitly create
   * a btConvexHullShape.
   */
  if (use_margins)
    bt_shape->setMargin(kLargeMargin);
  else
    bt_shape->setMargin(kSmallMargin);
  for (int i = 0; i < 8; ++i) {
    btVector3 vtx;
    bt_box.getVertex(i, vtx);
    dynamic_cast<btConvexHullShape*>(bt_shape.get())->addPoint(vtx);
  }

  return bt_shape;
}

std::unique_ptr<btCollisionShape> BulletModel::newBulletSphereShape(
    const DrakeShapes::Sphere& geometry, bool use_margins) {
  std::unique_ptr<btCollisionShape> bt_shape(
      new btSphereShape(geometry.radius));
  return bt_shape;
}

std::unique_ptr<btCollisionShape> BulletModel::newBulletCylinderShape(
    const DrakeShapes::Cylinder& geometry, bool use_margins) {
  std::unique_ptr<btCollisionShape> bt_shape(new btCylinderShapeZ(
      btVector3(geometry.radius, geometry.radius, geometry.length / 2)));
  return bt_shape;
}

std::unique_ptr<btCollisionShape> BulletModel::newBulletCapsuleShape(
    const DrakeShapes::Capsule& geometry, bool use_margins) {
  std::unique_ptr<btCollisionShape> bt_shape(new btConvexHullShape());
  dynamic_cast<btConvexHullShape*>(bt_shape.get())
      ->addPoint(btVector3(0, 0, -geometry.length / 2));
  dynamic_cast<btConvexHullShape*>(bt_shape.get())
      ->addPoint(btVector3(0, 0, geometry.length / 2));
  bt_shape->setMargin(geometry.radius);
  return bt_shape;
}

std::unique_ptr<btCollisionShape> BulletModel::newBulletMeshShape(
    const DrakeShapes::Mesh& geometry, bool use_margins) {
  std::unique_ptr<btCollisionShape> bt_shape(new btConvexHullShape());
  Matrix3Xd vertices;
  if (geometry.extractMeshVertices(vertices)) {
    if (use_margins)
      bt_shape->setMargin(kLargeMargin);
    else
      bt_shape->setMargin(kSmallMargin);
    auto bt_convex_hull_shape =
        dynamic_cast<btConvexHullShape*>(bt_shape.get());
    for (int i = 0; i < vertices.cols(); i++) {
      bt_convex_hull_shape->addPoint(
          btVector3(vertices(0, i), vertices(1, i), vertices(2, i)), false);
    }
    bt_convex_hull_shape->recalcLocalAabb();

    return bt_shape;
  } else {
    return nullptr;
  }
}

std::unique_ptr<btCollisionShape> BulletModel::newBulletStaticMeshShape(
    const DrakeShapes::Mesh& geometry, bool use_margins) {
  Matrix3Xd vertices;
  Matrix3Xi connectivities;

  // Gather vertices and connectivities from the mesh's file.
  geometry.extractMeshVertices(vertices);
  geometry.ReadMeshConnectivities(connectivities);

  // Preallocated memory.
  btTriangleMesh* mesh = new btTriangleMesh();
  int ntris = connectivities.cols();
  int nverts = vertices.cols();

  mesh->preallocateIndices(ntris);
  mesh->preallocateVertices(nverts);

  // Load individual triangles.
  for(int itri=0; itri <  ntris; ++itri) {
    Vector3i tri = connectivities.col(itri);
    btVector3 vertex0(vertices(0,tri(0)),vertices(1,tri(0)),vertices(2,tri(0)));
    btVector3 vertex1(vertices(0,tri(1)),vertices(1,tri(1)),vertices(2,tri(1)));
    btVector3 vertex2(vertices(0,tri(2)),vertices(1,tri(2)),vertices(2,tri(2)));
    mesh->addTriangle(vertex0, vertex1, vertex2);
  }

  // Instantiate a bullet collision object for triangle mesh shapes:
  // btBvhTriangleMeshShape.
  bool useQuantizedAabbCompression = true;
  btBvhTriangleMeshShape* bvh_mesh_shape =
      new btBvhTriangleMeshShape(mesh,useQuantizedAabbCompression);
  std::unique_ptr<btCollisionShape> bt_shape(bvh_mesh_shape);

  // Set margins.
  if (use_margins)
      bt_shape->setMargin(kLargeMargin);
  else
      bt_shape->setMargin(kSmallMargin);

  return bt_shape;
}

std::unique_ptr<btCollisionShape> BulletModel::newBulletMeshPointsShape(
    const DrakeShapes::MeshPoints& geometry, bool use_margins) {
  std::unique_ptr<btCollisionShape> bt_shape(new btConvexHullShape());
  if (use_margins)
    bt_shape->setMargin(kLargeMargin);
  else
    bt_shape->setMargin(kSmallMargin);
  auto bt_convex_hull_shape = dynamic_cast<btConvexHullShape*>(bt_shape.get());
  for (int i = 0; i < geometry.points.cols(); i++) {
    bt_convex_hull_shape->addPoint(
        btVector3(geometry.points(0, i), geometry.points(1, i),
                  geometry.points(2, i)),
        false);
  }
  bt_convex_hull_shape->recalcLocalAabb();
  return bt_shape;
}

ElementId BulletModel::addElement(const Element& element) {
  ElementId id = Model::addElement(element);

  if (id != 0) {
    std::unique_ptr<btCollisionShape> bt_shape;
    std::unique_ptr<btCollisionShape> bt_shape_no_margin;
    switch (elements[id]->getShape()) {
      case DrakeShapes::BOX: {
        const auto box =
            static_cast<const DrakeShapes::Box&>(elements[id]->getGeometry());
        bt_shape = newBulletBoxShape(box, true);
        bt_shape_no_margin = newBulletBoxShape(box, false);
      } break;
      case DrakeShapes::SPHERE: {
        const auto sphere = static_cast<const DrakeShapes::Sphere&>(
            elements[id]->getGeometry());
        bt_shape = newBulletSphereShape(sphere, true);
        bt_shape_no_margin = newBulletSphereShape(sphere, false);
      } break;
      case DrakeShapes::CYLINDER: {
        const auto cylinder = static_cast<const DrakeShapes::Cylinder&>(
            elements[id]->getGeometry());
        bt_shape = newBulletCylinderShape(cylinder, true);
        bt_shape_no_margin = newBulletCylinderShape(cylinder, false);
      } break;
      case DrakeShapes::MESH: {
        const auto mesh =
            static_cast<const DrakeShapes::Mesh&>(elements[id]->getGeometry());
        if(elements[id]->is_static()) { // A static mesh shape.
          bt_shape = newBulletStaticMeshShape(mesh, true);
          bt_shape_no_margin = newBulletStaticMeshShape(mesh, false);
        } else { // Actually, the convex hull of the mesh points.
          bt_shape = newBulletMeshShape(mesh, true);
          bt_shape_no_margin = newBulletMeshShape(mesh, false);
        }
      } break;
      case DrakeShapes::MESH_POINTS: {
        const auto mesh = static_cast<const DrakeShapes::MeshPoints&>(
            elements[id]->getGeometry());
        bt_shape = newBulletMeshPointsShape(mesh, true);
        bt_shape_no_margin = newBulletMeshPointsShape(mesh, false);
      } break;
      case DrakeShapes::CAPSULE: {
        const auto capsule = static_cast<const DrakeShapes::Capsule&>(
            elements[id]->getGeometry());
        bt_shape = newBulletCapsuleShape(capsule, true);
        bt_shape_no_margin = newBulletCapsuleShape(capsule, false);
      } break;
      default:
        std::cerr << "Warning: Collision elements[id] has an unknown type "
                  << elements[id]->getShape() << std::endl;
        throw UnknownShapeException(elements[id]->getShape());
        break;
    }
    if (bt_shape) {
      // Create the collision objects
      std::unique_ptr<btCollisionObject> bt_obj(new btCollisionObject());
      std::unique_ptr<btCollisionObject> bt_obj_no_margin(
          new btCollisionObject());
      bt_obj->setCollisionShape(bt_shape.get());
      bt_obj_no_margin->setCollisionShape(bt_shape_no_margin.get());
      bt_obj->setUserPointer(elements[id].get());
      bt_obj_no_margin->setUserPointer(elements[id].get());

      // Add the collision objects to the collision worlds
      bullet_world_.bt_collision_world->addCollisionObject(bt_obj.get());
      bullet_world_no_margin_.bt_collision_world->addCollisionObject(
          bt_obj_no_margin.get());

#if 0
      if (elements[id]->isStatic()) {
        bt_obj->setCollisionFlags(btCollisionObject::CF_KINEMATIC_OBJECT);
        bt_obj->activate();
        bt_obj_no_margin->setCollisionFlags(
            btCollisionObject::CF_KINEMATIC_OBJECT);
        bt_obj_no_margin->activate();
      } else {
        bt_obj->setCollisionFlags(btCollisionObject::CF_STATIC_OBJECT);
        bt_obj_no_margin->setCollisionFlags(
            btCollisionObject::CF_STATIC_OBJECT);
      }
#endif

      // Take ownership of the Bullet collision objects.
      bullet_world_.bt_collision_objects.insert(
          std::make_pair(id, move(bt_obj)));
      bullet_world_no_margin_.bt_collision_objects.insert(
          std::make_pair(id, move(bt_obj_no_margin)));

      // Take ownership of the Bullet collision shapes too, because Bullet
      // does no cleanup.
      bt_collision_shapes_.push_back(move(bt_shape));
      bt_collision_shapes_.push_back(move(bt_shape_no_margin));
    }
  }
  return id;
}

std::vector<PointPair> BulletModel::potentialCollisionPoints(bool use_margins) {
  if (dispatch_method_in_use_ == kNotYetDecided) {
    dispatch_method_in_use_ = kPotentialCollisionPoints;
  } else if (dispatch_method_in_use_ != kPotentialCollisionPoints) {
    throw std::runtime_error(
        "Calling BulletModel::potentialCollisionPoints after previously using"
            " another dispatch method will result in undefined behavior.");
  }

  BulletCollisionWorldWrapper& bt_world = getBulletWorld(use_margins);
  bt_world.bt_collision_configuration.setConvexConvexMultipointIterations(
      kPerturbationIterations, kMinimumPointsPerturbationThreshold);
  bt_world.bt_collision_configuration.setPlaneConvexMultipointIterations(
      kPerturbationIterations, kMinimumPointsPerturbationThreshold);
  BulletResultCollector c;
  bt_world.bt_collision_world->performDiscreteCollisionDetection();
  size_t numManifolds =
      bt_world.bt_collision_world->getDispatcher()->getNumManifolds();

  for (size_t i = 0; i < numManifolds; i++) {
    btPersistentManifold* contact_manifold =
        bt_world.bt_collision_world->getDispatcher()
            ->getManifoldByIndexInternal(i);
    const btCollisionObject* obA = contact_manifold->getBody0();
    const btCollisionObject* obB = contact_manifold->getBody1();

    auto elementA = static_cast<Element*>(obA->getUserPointer());
    auto elementB = static_cast<Element*>(obB->getUserPointer());

    DrakeShapes::Shape shapeA = elementA->getShape();
    DrakeShapes::Shape shapeB = elementB->getShape();

    ElementId idA = elementA->getId();
    ElementId idB = elementB->getId();

    double marginA = 0;
    double marginB = 0;

    if (shapeA == DrakeShapes::MESH || shapeA == DrakeShapes::BOX) {
      marginA = obA->getCollisionShape()->getMargin();
    }
    if (shapeB == DrakeShapes::MESH || shapeB == DrakeShapes::BOX) {
      marginB = obB->getCollisionShape()->getMargin();
    }
    size_t num_contacts = contact_manifold->getNumContacts();

    for (size_t j = 0; j < num_contacts; j++) {
      btManifoldPoint& pt = contact_manifold->getContactPoint(j);
      const btVector3& normal_on_B = pt.m_normalWorldOnB;
      const btVector3& point_on_A_in_world =
          pt.getPositionWorldOnA() + normal_on_B * marginA;
      const btVector3& point_on_B_in_world =
          pt.getPositionWorldOnB() - normal_on_B * marginB;
      const btVector3 point_on_elemA =
          obA->getWorldTransform().invXform(point_on_A_in_world);
      const btVector3 point_on_elemB =
          obB->getWorldTransform().invXform(point_on_B_in_world);

      auto point_on_A =
          elements[idA]->getLocalTransform() * toVector3d(point_on_elemA);
      auto point_on_B =
          elements[idB]->getLocalTransform() * toVector3d(point_on_elemB);

      c.addSingleResult(
          idA, idB, point_on_A, point_on_B, toVector3d(normal_on_B),
          static_cast<double>(pt.getDistance()) + marginA + marginB);
    }
  }

  bt_world.bt_collision_configuration.setConvexConvexMultipointIterations(0, 0);
  bt_world.bt_collision_configuration.setPlaneConvexMultipointIterations(0, 0);
  return c.getResults();
}

bool BulletModel::collidingPointsCheckOnly(
    const std::vector<Vector3d>& input_points, double collision_threshold) {
  // Create sphere geometry
  btSphereShape bt_shape(collision_threshold);

  // Create Bullet collision object
  btCollisionObject bt_obj;
  bt_obj.setCollisionShape(static_cast<btCollisionShape*>(&bt_shape));

  btTransform btT;
  btT.setIdentity();
  BulletCollisionWorldWrapper& bt_world = getBulletWorld(false);

  for (size_t i = 0; i < input_points.size(); ++i) {
    BinaryContactResultCallback c;

    btVector3 pos(static_cast<btScalar>(input_points[i](0)),
                  static_cast<btScalar>(input_points[i](1)),
                  static_cast<btScalar>(input_points[i](2)));
    btT.setOrigin(pos);
    bt_obj.setWorldTransform(btT);

    bt_world.bt_collision_world->contactTest(&bt_obj, c);

    if (c.isInCollision()) {
      return true;
    }
  }

  return false;
}

std::vector<size_t> BulletModel::collidingPoints(
    const std::vector<Vector3d>& input_points, double collision_threshold) {
  // Create sphere geometry
  btSphereShape bt_shape(collision_threshold);

  // Create Bullet collision object
  btCollisionObject bt_obj;
  bt_obj.setCollisionShape(static_cast<btCollisionShape*>(&bt_shape));

  btTransform btT;
  btT.setIdentity();
  BulletCollisionWorldWrapper& bt_world = getBulletWorld(false);
  std::vector<size_t> in_collision_indices;

  for (size_t i = 0; i < input_points.size(); ++i) {
    BinaryContactResultCallback c;

    btVector3 pos(static_cast<btScalar>(input_points[i](0)),
                  static_cast<btScalar>(input_points[i](1)),
                  static_cast<btScalar>(input_points[i](2)));
    btT.setOrigin(pos);
    bt_obj.setWorldTransform(btT);

    bt_world.bt_collision_world->contactTest(&bt_obj, c);

    if (c.isInCollision()) {
      in_collision_indices.push_back(i);
    }
  }

  return in_collision_indices;
}

bool BulletModel::updateElementWorldTransform(
    const ElementId id, const Isometry3d& T_local_to_world) {
  const bool element_exists(
      Model::updateElementWorldTransform(id, T_local_to_world));
  if (element_exists) {
    const Isometry3d& T = elements[id]->getWorldTransform();
    btMatrix3x3 rot;
    btVector3 pos;
    btTransform btT;

    rot.setValue(T(0, 0), T(0, 1), T(0, 2), T(1, 0), T(1, 1), T(1, 2), T(2, 0),
                 T(2, 1), T(2, 2));
    btT.setBasis(rot);
    pos.setValue(T(0, 3), T(1, 3), T(2, 3));
    btT.setOrigin(pos);

    auto bt_obj_iter = bullet_world_.bt_collision_objects.find(id);
    auto bt_obj_no_margin_iter =
        bullet_world_no_margin_.bt_collision_objects.find(id);
    if (bt_obj_iter != bullet_world_.bt_collision_objects.end()) {
      bullet_world_.bt_collision_objects.at(id)->setWorldTransform(btT);
    }

    if (bt_obj_no_margin_iter !=
        bullet_world_no_margin_.bt_collision_objects.end()) {
      bullet_world_no_margin_.bt_collision_objects.at(id)
          ->setWorldTransform(btT);
    }
  }
  return element_exists;
}

void BulletModel::updateModel() {
  bullet_world_.bt_collision_world->updateAabbs();
  bullet_world_no_margin_.bt_collision_world->updateAabbs();
}

bool BulletModel::findClosestPointsBetweenElements(
    const ElementId idA, const ElementId idB, const bool use_margins,
    ResultCollector* result_collector) {
  // special case: two spheres (because we need to handle the zero-radius sphere
  // case)
  if (elements[idA]->getShape() == DrakeShapes::SPHERE &&
      elements[idB]->getShape() == DrakeShapes::SPHERE) {
    const Isometry3d& TA_world = elements[idA]->getWorldTransform();
    const Isometry3d& TB_world = elements[idB]->getWorldTransform();
    auto xA_world = TA_world.translation();
    auto xB_world = TB_world.translation();
    double radiusA =
        dynamic_cast<const DrakeShapes::Sphere&>(elements[idA]->getGeometry())
            .radius;
    double radiusB =
        dynamic_cast<const DrakeShapes::Sphere&>(elements[idB]->getGeometry())
            .radius;
    double distance = (xA_world - xB_world).norm();
    result_collector->addSingleResult(
        idA, idB,
        elements[idA]->getLocalTransform() * TA_world.inverse() *
            (xA_world +
             (xB_world - xA_world) * radiusA /
                 distance),  // ptA (in body A coords)
        elements[idB]->getLocalTransform() * TB_world.inverse() *
            (xB_world +
             (xA_world - xB_world) * radiusB /
                 distance),  // ptB (in body B coords)
        (xA_world - xB_world) / distance,
        distance - radiusA - radiusB);
    return true;
  }

  btConvexShape* shapeA;
  btConvexShape* shapeB;
  btGjkPairDetector::ClosestPointInput input;
  btPointCollector gjkOutput;

  BulletCollisionWorldWrapper& bt_world = getBulletWorld(use_margins);

  auto bt_objA_iter = bt_world.bt_collision_objects.find(idA);
  if (bt_objA_iter == bt_world.bt_collision_objects.end()) return false;

  auto bt_objB_iter = bt_world.bt_collision_objects.find(idB);
  if (bt_objB_iter == bt_world.bt_collision_objects.end()) return false;

  std::unique_ptr<btCollisionObject>& bt_objA = bt_objA_iter->second;
  std::unique_ptr<btCollisionObject>& bt_objB = bt_objB_iter->second;

  shapeA = dynamic_cast<btConvexShape*>(bt_objA->getCollisionShape());
  shapeB = dynamic_cast<btConvexShape*>(bt_objB->getCollisionShape());

  btGjkEpaPenetrationDepthSolver epa;
  btVoronoiSimplexSolver sGjkSimplexSolver;
  sGjkSimplexSolver.setEqualVertexThreshold(0.f);

  btGjkPairDetector convexConvex(shapeA, shapeB, &sGjkSimplexSolver, &epa);

  input.m_transformA = bt_objA->getWorldTransform();
  input.m_transformB = bt_objB->getWorldTransform();

  convexConvex.getClosestPoints(input, gjkOutput, 0);

  btVector3 pointOnAinWorld;
  btVector3 pointOnBinWorld;
  if (elements[idA]->getShape() == DrakeShapes::MESH ||
      elements[idA]->getShape() == DrakeShapes::MESH_POINTS ||
      elements[idA]->getShape() == DrakeShapes::BOX) {
    pointOnAinWorld = gjkOutput.m_pointInWorld +
                      gjkOutput.m_normalOnBInWorld *
                          (gjkOutput.m_distance + shapeA->getMargin());
  } else {
    pointOnAinWorld = gjkOutput.m_pointInWorld +
                      gjkOutput.m_normalOnBInWorld * gjkOutput.m_distance;
  }
  if (elements[idB]->getShape() == DrakeShapes::MESH ||
      elements[idB]->getShape() == DrakeShapes::MESH_POINTS ||
      elements[idB]->getShape() == DrakeShapes::BOX) {
    pointOnBinWorld = gjkOutput.m_pointInWorld -
                      gjkOutput.m_normalOnBInWorld * shapeB->getMargin();
  } else {
    pointOnBinWorld = gjkOutput.m_pointInWorld;
  }

  btVector3 point_on_elemA = input.m_transformA.invXform(pointOnAinWorld);
  btVector3 point_on_elemB = input.m_transformB.invXform(pointOnBinWorld);

  auto point_on_A =
      elements[idA]->getLocalTransform() * toVector3d(point_on_elemA);
  auto point_on_B =
      elements[idB]->getLocalTransform() * toVector3d(point_on_elemB);

  btScalar distance =
      gjkOutput.m_normalOnBInWorld.dot(pointOnAinWorld - pointOnBinWorld);

  if (gjkOutput.m_hasResult) {
    result_collector->addSingleResult(idA, idB, point_on_A, point_on_B,
                                      toVector3d(gjkOutput.m_normalOnBInWorld),
                                      static_cast<double>(distance));
  } else {
    throw std::runtime_error(
        "In BulletModel::findClosestPointsBetweenElements: "
        "No closest point found between " +
        std::to_string(idA) + " and " + std::to_string(idB));
  }

  return (result_collector->pts.size() > 0);
}

void BulletModel::collisionDetectFromPoints(
    const Matrix3Xd& points, bool use_margins,
    std::vector<PointPair>& closest_points) {
  closest_points.resize(
      points.cols(), PointPair(0, 0, Vector3d(), Vector3d(), Vector3d(), 0.0));
  VectorXd phi(points.cols());

  btSphereShape shapeA(0.0);
  btConvexShape* shapeB;
  btGjkPairDetector::ClosestPointInput input;

  BulletCollisionWorldWrapper& bt_world = getBulletWorld(use_margins);

  // do collision check against all bodies for each point using bullet's
  // internal getclosestpoints solver
  for (int i = 0; i < points.cols(); i++) {
    bool got_one = false;
    for (auto bt_objB_iter = bt_world.bt_collision_objects.begin();
         bt_objB_iter != bt_world.bt_collision_objects.end(); bt_objB_iter++) {
      std::unique_ptr<btCollisionObject>& bt_objB = bt_objB_iter->second;
      btPointCollector gjkOutput;

      shapeB = dynamic_cast<btConvexShape*>(bt_objB->getCollisionShape());

      btGjkEpaPenetrationDepthSolver epa;
      btVoronoiSimplexSolver sGjkSimplexSolver;
      sGjkSimplexSolver.setEqualVertexThreshold(0.f);
      btGjkPairDetector convexConvex(&shapeA, shapeB, &sGjkSimplexSolver, &epa);

      input.m_transformA =
          btTransform(btQuaternion(1, 0, 0, 0),
                      btVector3(points(0, i), points(1, i), points(2, i)));
      input.m_transformB = bt_objB->getWorldTransform();

      convexConvex.getClosestPoints(input, gjkOutput, 0);

      btVector3 pointOnAinWorld(points(0, i), points(1, i), points(2, i));
      btVector3 pointOnBinWorld = gjkOutput.m_pointInWorld;

      btScalar distance =
          gjkOutput.m_normalOnBInWorld.dot(pointOnAinWorld - pointOnBinWorld);

      if (gjkOutput.m_hasResult && (!got_one || distance < phi[i])) {
        btVector3 pointOnElemB = input.m_transformB.invXform(pointOnBinWorld);
        phi[i] = distance;
        got_one = true;
        closest_points[i] =
            PointPair(bt_objB_iter->first, bt_objB_iter->first,
                      toVector3d(pointOnElemB), toVector3d(pointOnBinWorld),
                      toVector3d(gjkOutput.m_normalOnBInWorld), distance);
      }
    }
  }
}

bool BulletModel::collisionRaycast(const Matrix3Xd& origins,
                                   const Matrix3Xd& ray_endpoints,
                                   bool use_margins, VectorXd& distances,
                                   Matrix3Xd& normals) {
  distances.resize(ray_endpoints.cols());
  normals.resize(3, ray_endpoints.cols());

  BulletCollisionWorldWrapper& bt_world = getBulletWorld(use_margins);

  for (int i = 0; i < ray_endpoints.cols(); i++) {
    int origin_col = (origins.cols() > 1 ? i : 0);  // if a single origin is
                                                    // passed in, then use it
                                                    // for all raycasts
    btVector3 ray_from_world(origins(0, origin_col), origins(1, origin_col),
                             origins(2, origin_col));
    btVector3 ray_to_world(ray_endpoints(0, i), ray_endpoints(1, i),
                           ray_endpoints(2, i));

    // ClosestRayResultCallback inherits from RayResultCallback.
    btCollisionWorld::ClosestRayResultCallback ray_callback(ray_from_world,
                                                            ray_to_world);

    // The user can specify options by setting the flag
    // RayResultCallback::m_flags.
    // This is demonstrated in the RaytestDemo
    // (bullet3/examples/Raycast/RaytestDemo.cpp) part of Bullet's
    // ExampleBrowser.
    //
    // Possible options are defined in the enum
    // btTriangleRaycastCallback::EFlags:
    // 1. kF_UseSubSimplexConvexCastRaytest
    // 2. kF_UseGjkConvexCastRaytest
    //
    // From the comments in this enum (btRaycastCallback.h) we know
    // (quoting those comments):
    // - SubSimplexConvexCastRaytest is the default.
    // - SubSimplexConvexCastRaytest uses an approximate but faster ray versus
    //   convex intersection algorithm.
    // We now know that SubSimplexConvexCastRaytest is an iterative algorithm
    // with a very large hardcoded tolerance for convergence, see discussions
    // on Drake's github repository issue #1712 and fix in PR #2354.
    // Erwin Coumans himself comments about this in Bullet's issue #34.
    //
    // When using SubSimplexConvexCastRaytest the ray test finally gets resolved
    // with the call to btSubsimplexConvexCast::calcTimeOfImpact() (this is the
    // iterative method with the hardcoded tolerance).
    // A nice discussion (and probably the only one out there) is referenced at
    // the top of the file, quote:
    // Typically the conservative advancement reaches solution in a few
    // iterations, clip it to 32 for degenerate cases. See discussion about this
    // here http://continuousphysics.com/Bullet/phpBB2/viewtopic.php?t=565
    ray_callback.m_flags |=
        btTriangleRaycastCallback::kF_UseGjkConvexCastRaytest;

    bt_world.bt_collision_world->rayTest(ray_from_world, ray_to_world,
                                         ray_callback);

    if (ray_callback.hasHit()) {
      // compute distance to hit

      btVector3 end = ray_callback.m_hitPointWorld;

      Vector3d end_eigen(end.getX(), end.getY(), end.getZ());

      distances(i) = (end_eigen - origins.col(origin_col)).norm();

      btVector3 normal = ray_callback.m_hitNormalWorld;
      normals(0, i) = normal.getX();
      normals(1, i) = normal.getY();
      normals(2, i) = normal.getZ();
    } else {
      distances(i) = -1.;
      normals(0, i) = 0.;
      normals(1, i) = 0.;
      normals(2, i) = 0.;
    }
  }

  return true;
}

bool BulletModel::closestPointsAllToAll(
    const std::vector<ElementId>& ids_to_check, const bool use_margins,
    std::vector<PointPair>& closest_points) {
  if (dispatch_method_in_use_ == kNotYetDecided)
    dispatch_method_in_use_ = kClosestPointsAllToAll;

  std::vector<ElementIdPair> id_pairs;
  for (size_t i = 0; i < ids_to_check.size(); ++i) {
    ElementId id_a = ids_to_check[i];
    const Element* element_a = readElement(id_a);
    if (element_a != nullptr) {
      for (size_t j = i + 1; j < ids_to_check.size(); ++j) {
        ElementId id_b = ids_to_check[j];
        const Element* element_b = readElement(id_b);
        if (element_b != nullptr && element_a->CollidesWith(element_b)) {
          id_pairs.push_back(std::make_pair(id_a, id_b));
        }
      }
    }
  }
  return closestPointsPairwise(id_pairs, use_margins, closest_points);
}

bool BulletModel::closestPointsPairwise(
    const std::vector<ElementIdPair>& id_pairs, const bool use_margins,
    std::vector<PointPair>& closest_points) {
  ResultCollector result_collector;
  for (const ElementIdPair& pair : id_pairs) {
    findClosestPointsBetweenElements(pair.first, pair.second, use_margins,
                                     &result_collector);
  }

  closest_points = result_collector.getResults();
  return closest_points.size() > 0;
}

bool BulletModel::collisionPointsAllToAll(
    const bool use_margins, std::vector<PointPair>& collision_points) {
  if (dispatch_method_in_use_ == kNotYetDecided)
    dispatch_method_in_use_ = kCollisionPointsAllToAll;

  BulletResultCollector c;
  MatrixXd normals;
  std::vector<double> distance;
  BulletCollisionWorldWrapper& bt_world = getBulletWorld(use_margins);

  // Internally updates AABB's calling btCollisionWorld::updateAabbs();
  // TODO(amcastro-tri): analyze if the call to BulletModel::updateModel() is
  // redundant (since all it does is to call btCollisionWorld::updateAabbs()).
  bt_world.bt_collision_world->performDiscreteCollisionDetection();
  int numManifolds =
      bt_world.bt_collision_world->getDispatcher()->getNumManifolds();
  for (int i = 0; i < numManifolds; i++) {
    btPersistentManifold* contactManifold =
        bt_world.bt_collision_world->getDispatcher()
            ->getManifoldByIndexInternal(i);
    const btCollisionObject* obA = contactManifold->getBody0();
    const btCollisionObject* obB = contactManifold->getBody1();
    auto elementA = static_cast<Element*>(obA->getUserPointer());
    auto elementB = static_cast<Element*>(obB->getUserPointer());
    DrakeShapes::Shape shapeA = elementA->getShape();
    DrakeShapes::Shape shapeB = elementB->getShape();
    double marginA = 0;
    double marginB = 0;
    if (shapeA == DrakeShapes::MESH || shapeA == DrakeShapes::MESH_POINTS ||
        shapeA == DrakeShapes::BOX) {
      marginA = obA->getCollisionShape()->getMargin();
    }
    if (shapeB == DrakeShapes::MESH || shapeB == DrakeShapes::MESH_POINTS ||
        shapeB == DrakeShapes::BOX) {
      marginB = obB->getCollisionShape()->getMargin();
    }
    int numContacts = contactManifold->getNumContacts();
    for (int j = 0; j < numContacts; j++) {
      btManifoldPoint& pt = contactManifold->getContactPoint(j);
      if (pt.getDistance() + marginA + marginB < 0.f) {
        const btVector3& normalOnB = pt.m_normalWorldOnB;
        const btVector3& ptA = pt.getPositionWorldOnA() + normalOnB * marginA;
        const btVector3& ptB = pt.getPositionWorldOnB() - normalOnB * marginB;
        c.addSingleResult(elementA->getId(), elementB->getId(), toVector3d(ptA),
                          toVector3d(ptB), toVector3d(normalOnB),
                          static_cast<double>(
                              pt.getDistance() + marginA + marginB));
      }
    }
  }
  collision_points = c.getResults();
  return c.pts.size() > 0;
}

<<<<<<< HEAD
bool BulletModel::ComputeMaximumDepthCollisionPoints(
    const bool use_margins, std::vector<PointPair>& collision_points) {
  BulletResultCollector c;
  BulletCollisionWorldWrapper& bt_world = getBulletWorld(use_margins);

  bt_world.bt_collision_world->performDiscreteCollisionDetection();
  int numManifolds =
      bt_world.bt_collision_world->getDispatcher()->getNumManifolds();

  PRINT_VAR(numManifolds);

  Element *elementA, *elementB;
  double distance, min_distance;
  int j_min;

  for (int i = 0; i < numManifolds; i++) {
    btPersistentManifold* contactManifold =
        bt_world.bt_collision_world->getDispatcher()
            ->getManifoldByIndexInternal(i);

    const btCollisionObject* obA = contactManifold->getBody0();
    const btCollisionObject* obB = contactManifold->getBody1();
    elementA = static_cast<Element*>(obA->getUserPointer());
    elementB = static_cast<Element*>(obB->getUserPointer());
    DrakeShapes::Shape shapeA = elementA->getShape();
    DrakeShapes::Shape shapeB = elementB->getShape();
    double marginA = 0;
    double marginB = 0;
    if (shapeA == DrakeShapes::MESH || shapeA == DrakeShapes::MESH_POINTS ||
        shapeA == DrakeShapes::BOX) {
      marginA = obA->getCollisionShape()->getMargin();
    }
    if (shapeB == DrakeShapes::MESH || shapeB == DrakeShapes::MESH_POINTS ||
        shapeB == DrakeShapes::BOX) {
      marginB = obB->getCollisionShape()->getMargin();
    }

    int numContacts = contactManifold->getNumContacts();
    PRINT_VAR(numContacts);

    // Initialize min_distance.
    min_distance = distance =
        contactManifold->getContactPoint(0).getDistance() + marginA + marginB;
    j_min = 0;

    PRINT_VAR(marginA);
    PRINT_VAR(marginB);
    PRINT_VAR(distance);

    // Find maximum penetration depth point in manifold.
    for (int j = 1; j < numContacts; j++) {
      distance =
          contactManifold->getContactPoint(j).getDistance() + marginA + marginB;
      PRINT_VAR(j);
      PRINT_VAR(distance);
      if (distance < min_distance) {
        min_distance = distance;
        j_min = j;
      }
    }

    // Gather info for maximum penetration point.
    btManifoldPoint& pt = contactManifold->getContactPoint(j_min);
    const btVector3& normalOnB = pt.m_normalWorldOnB;
    const btVector3& ptA = pt.getPositionWorldOnA() + normalOnB * marginA;
    const btVector3& ptB = pt.getPositionWorldOnB() - normalOnB * marginB;

    // One result per manifold.
    c.addSingleResult(elementA->getId(), elementB->getId(),
                      toVector3d(ptA), toVector3d(ptB),
                      toVector3d(normalOnB), min_distance);
  }
  collision_points = c.getResults();
  return c.pts.size() > 0;
=======
void BulletModel::ClearCachedResults(bool use_margins) {
  BulletCollisionWorldWrapper& bt_world = getBulletWorld(use_margins);

  int numManifolds =
      bt_world.bt_collision_world->getDispatcher()->getNumManifolds();

  for (int i = 0; i < numManifolds; ++i) {
    btPersistentManifold* contactManifold =
        bt_world.bt_collision_world->getDispatcher()
            ->getManifoldByIndexInternal(i);
    contactManifold->clearManifold();
  }
>>>>>>> 20168805
}

BulletCollisionWorldWrapper& BulletModel::getBulletWorld(bool use_margins) {
  if (use_margins) {
    return bullet_world_;
  } else {
    return bullet_world_no_margin_;
  }
}

UnknownShapeException::UnknownShapeException(DrakeShapes::Shape shape) {
  std::ostringstream ostr;
  ostr << shape;
  this->shape_name_ = ostr.str();
}

const char* UnknownShapeException::what() const throw() {
  return ("Unknown collision shape: " + shape_name_ +
          ". Ignoring this collision element")
      .c_str();
}

}  // namespace DrakeCollision<|MERGE_RESOLUTION|>--- conflicted
+++ resolved
@@ -823,11 +823,10 @@
   return c.pts.size() > 0;
 }
 
-<<<<<<< HEAD
 bool BulletModel::ComputeMaximumDepthCollisionPoints(
     const bool use_margins, std::vector<PointPair>& collision_points) {
   BulletResultCollector c;
-  BulletCollisionWorldWrapper& bt_world = getBulletWorld(use_margins);
+  BulletCollisionWorldWrapper &bt_world = getBulletWorld(use_margins);
 
   bt_world.bt_collision_world->performDiscreteCollisionDetection();
   int numManifolds =
@@ -840,14 +839,14 @@
   int j_min;
 
   for (int i = 0; i < numManifolds; i++) {
-    btPersistentManifold* contactManifold =
+    btPersistentManifold *contactManifold =
         bt_world.bt_collision_world->getDispatcher()
             ->getManifoldByIndexInternal(i);
 
-    const btCollisionObject* obA = contactManifold->getBody0();
-    const btCollisionObject* obB = contactManifold->getBody1();
-    elementA = static_cast<Element*>(obA->getUserPointer());
-    elementB = static_cast<Element*>(obB->getUserPointer());
+    const btCollisionObject *obA = contactManifold->getBody0();
+    const btCollisionObject *obB = contactManifold->getBody1();
+    elementA = static_cast<Element *>(obA->getUserPointer());
+    elementB = static_cast<Element *>(obB->getUserPointer());
     DrakeShapes::Shape shapeA = elementA->getShape();
     DrakeShapes::Shape shapeB = elementB->getShape();
     double marginA = 0;
@@ -886,10 +885,10 @@
     }
 
     // Gather info for maximum penetration point.
-    btManifoldPoint& pt = contactManifold->getContactPoint(j_min);
-    const btVector3& normalOnB = pt.m_normalWorldOnB;
-    const btVector3& ptA = pt.getPositionWorldOnA() + normalOnB * marginA;
-    const btVector3& ptB = pt.getPositionWorldOnB() - normalOnB * marginB;
+    btManifoldPoint &pt = contactManifold->getContactPoint(j_min);
+    const btVector3 &normalOnB = pt.m_normalWorldOnB;
+    const btVector3 &ptA = pt.getPositionWorldOnA() + normalOnB * marginA;
+    const btVector3 &ptB = pt.getPositionWorldOnB() - normalOnB * marginB;
 
     // One result per manifold.
     c.addSingleResult(elementA->getId(), elementB->getId(),
@@ -898,7 +897,8 @@
   }
   collision_points = c.getResults();
   return c.pts.size() > 0;
-=======
+}
+
 void BulletModel::ClearCachedResults(bool use_margins) {
   BulletCollisionWorldWrapper& bt_world = getBulletWorld(use_margins);
 
@@ -911,7 +911,6 @@
             ->getManifoldByIndexInternal(i);
     contactManifold->clearManifold();
   }
->>>>>>> 20168805
 }
 
 BulletCollisionWorldWrapper& BulletModel::getBulletWorld(bool use_margins) {
