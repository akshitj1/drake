--- conflicted
+++ resolved
@@ -23,12 +23,8 @@
 brew 'openblas'
 brew 'pkg-config'
 brew 'python'
-<<<<<<< HEAD
-# brew 'python@2'
-=======
 # TODO(jamiesnape): Remove python@3.8 when the python formula is updated to 3.8.
 brew 'python@3.8'
->>>>>>> 0ab38013
 brew 'scipy'
 brew 'suite-sparse'
 brew 'tinyxml'
@@ -37,10 +33,4 @@
 brew 'yaml-cpp'
 brew 'zeromq'
 
-<<<<<<< HEAD
-# cask 'adoptopenjdk' unless system '/usr/libexec/java_home --version 1.8+ --failfast &> /dev/null'
-
-# mas 'Xcode', id: 497799835 unless File.exist? '/Applications/Xcode.app'
-=======
-mas 'Xcode', id: 497799835 unless File.exist? '/Applications/Xcode.app'
->>>>>>> 0ab38013
+mas 'Xcode', id: 497799835 unless File.exist? '/Applications/Xcode.app'